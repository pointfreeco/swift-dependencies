--- conflicted
+++ resolved
@@ -1,81 +1,5 @@
-<<<<<<< HEAD
-/// A property wrapper for accessing dependencies.
-///
-/// All dependencies are stored in ``DependencyValues`` and one uses this property wrapper to gain
-/// access to a particular dependency. Typically it used to provide dependencies to features such as
-/// an observable object:
-///
-/// ```swift
-/// final class FeatureModel: ObservableObject {
-///   @Dependency(\.apiClient) var apiClient
-///   @Dependency(\.continuousClock) var clock
-///   @Dependency(\.uuid) var uuid
-///
-///   // ...
-/// }
-/// ```
-///
-/// Or, if you are using [the Composable Architecture][tca]:
-///
-/// ```swift
-/// struct Feature: ReducerProtocol {
-///   @Dependency(\.apiClient) var apiClient
-///   @Dependency(\.continuousClock) var clock
-///   @Dependency(\.uuid) var uuid
-///
-///   // ...
-/// }
-/// ```
-///
-/// But it can be used in other situations too, such as a helper function:
-///
-/// ```swift
-/// func sharedEffect() async throws -> Action {
-///   @Dependency(\.apiClient) var apiClient
-///   @Dependency(\.continuousClock) var clock
-///
-///   // ...
-/// }
-/// ```
-///
-/// > Warning: There are caveats to using `@Dependency` in this style, especially for applications
-/// not built in the Composable Architecture or that are not structured around a "single point of
-/// entry" concept. See the articles <doc:Lifetimes> and <doc:SingleEntryPointSystems> for more
-/// information.
-///
-/// > Important: Do **not** use `@Dependency` with "static" properties, _e.g._:
-/// >
-/// > ```swift
-/// > struct User {
-/// >   @Dependency(\.uuid) static var uuid
-/// >   // ...
-/// > }
-/// > ```
-/// >
-/// > Static properties are lazily initialized in Swift, and so a static `@Dependency` will lazily
-/// > capture its dependency values wherever it is first accessed, and will likely produce
-/// > unexpected behavior.
-///
-/// For the complete list of dependency values provided by the library, see the properties of the
-/// ``DependencyValues`` structure.
-///
-/// [tca]: https://github.com/pointfreeco/swift-composable-architecture
-@propertyWrapper
-public struct Dependency<Value>: @unchecked Sendable, _HasInitialValues {
-  let initialValues: DependencyValues
-  // NB: Key paths do not conform to sendable and are instead diagnosed at the time of forming the
-  //     literal.
-  private let keyPath: KeyPath<DependencyValues, Value>
-  private let fileID: StaticString
-  private let filePath: StaticString
-  private let line: UInt
-  private let column: UInt
-
-  /// Creates a dependency property to read the specified key path.
-=======
 #if swift(<6)
   /// A property wrapper for accessing dependencies.
->>>>>>> d8061363
   ///
   /// All dependencies are stored in ``DependencyValues`` and one uses this property wrapper to gain
   /// access to a particular dependency. Typically it used to provide dependencies to features such as
@@ -91,22 +15,6 @@
   /// }
   /// ```
   ///
-<<<<<<< HEAD
-  /// - Parameter keyPath: A key path to a specific resulting value.
-  public init(
-    _ keyPath: KeyPath<DependencyValues, Value>,
-    fileID: StaticString = #fileID,
-    filePath: StaticString = #filePath,
-    line: UInt = #line,
-    column: UInt = #column
-  ) {
-    self.initialValues = DependencyValues._current
-    self.keyPath = keyPath
-    self.fileID = fileID
-    self.filePath = filePath
-    self.line = line
-    self.column = column
-=======
   /// Or, if you are using [the Composable Architecture][tca]:
   ///
   /// ```swift
@@ -158,21 +66,24 @@
     // NB: Key paths do not conform to sendable and are instead diagnosed at the time of forming the
     //     literal.
     private let keyPath: KeyPath<DependencyValues, Value>
-    private let file: StaticString
+    private let filePath: StaticString
     private let fileID: StaticString
     private let line: UInt
+    private let column: UInt
 
     public init(
       _ keyPath: KeyPath<DependencyValues, Value>,
-      file: StaticString = #file,
       fileID: StaticString = #fileID,
-      line: UInt = #line
+      filePath: StaticString = #filePath,
+      line: UInt = #line,
+      column: UInt = #column
     ) {
       self.initialValues = DependencyValues._current
       self.keyPath = keyPath
-      self.file = file
+      self.filePath = filePath
       self.fileID = fileID
       self.line = line
+      self.column = column
     }
 
     /// The current value of the dependency property.
@@ -185,9 +96,10 @@
   public struct Dependency<Value>: Sendable, _HasInitialValues {
     let initialValues: DependencyValues
     private let keyPath: KeyPath<DependencyValues, Value> & Sendable
-    private let file: StaticString
+    private let filePath: StaticString
     private let fileID: StaticString
     private let line: UInt
+    private let column: UInt
 
     /// Creates a dependency property to read the specified key path.
     ///
@@ -206,22 +118,23 @@
     /// - Parameter keyPath: A key path to a specific resulting value.
     public init(
       _ keyPath: KeyPath<DependencyValues, Value> & Sendable,
-      file: StaticString = #file,
       fileID: StaticString = #fileID,
-      line: UInt = #line
+      filePath: StaticString = #filePath,
+      line: UInt = #line,
+      column: UInt = #column
     ) {
       self.initialValues = DependencyValues._current
       self.keyPath = keyPath
-      self.file = file
+      self.filePath = filePath
       self.fileID = fileID
       self.line = line
+      self.column = column
     }
 
     /// The current value of the dependency property.
     public var wrappedValue: Value {
       _wrappedValue
     }
->>>>>>> d8061363
   }
 #endif
 
@@ -253,20 +166,17 @@
   /// ```
   ///
   /// - Parameter key: A dependency key to a specific resulting value.
-  public init<Key: TestDependencyKey<Value>>(
+  public init<Key: TestDependencyKey>(
     _ key: Key.Type,
     fileID: StaticString = #fileID,
     filePath: StaticString = #filePath,
     line: UInt = #line,
     column: UInt = #column
-  ) {
+  ) where Key.Value == Value {
     self.init(
-      \DependencyValues.[HashableType<Key>(
-        fileID: fileID,
-        filePath: filePath,
-        line: line,
-        column: column
-      )],
+      \DependencyValues.[
+        key: HashableType<Key>(fileID: fileID, filePath: filePath, line: line, column: column)
+      ],
       fileID: fileID,
       filePath: filePath,
       line: line,
@@ -296,7 +206,7 @@
   }
 }
 
-private struct HashableType<T>: Hashable {
+private struct HashableType<T>: Hashable, Sendable {
   let fileID: StaticString
   let filePath: StaticString
   let line: UInt
@@ -310,7 +220,7 @@
 }
 
 extension DependencyValues {
-  fileprivate subscript<Key: TestDependencyKey>(key: HashableType<Key>) -> Key.Value {
+  fileprivate subscript<Key: TestDependencyKey>(key key: HashableType<Key>) -> Key.Value {
     get {
       self[
         Key.self,
