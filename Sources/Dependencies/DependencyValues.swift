import Foundation
import IssueReporting

#if os(Windows)
  import WinSDK
#elseif os(Linux)
  import Glibc
#endif
// WASI does not support dynamic linking
#if os(WASI)
  import XCTest
#endif

#if _runtime(_ObjC)
  extension DispatchQueue {
    fileprivate static func mainASAP(execute block: @escaping @Sendable () -> Void) {
      if Thread.isMainThread {
        return block()
      } else {
        return Self.main.async(execute: block)
      }
    }
  }

  final class TestObserver: NSObject {}
#elseif os(WASI)
  final class TestObserver: NSObject, XCTestObservation {
    private let resetCache: @convention(c) () -> Void
    internal init(_ resetCache: @convention(c) () -> Void) {
      self.resetCache = resetCache
    }
    public func testCaseWillStart(_ testCase: XCTestCase) {
      self.resetCache()
    }
  }
#endif

/// A collection of dependencies that is globally available.
///
/// To access a particular dependency from the collection you use the ``Dependency`` property
/// wrapper:
///
/// ```swift
/// @Dependency(\.date) var date
/// // ...
/// let now = date.now
/// ```
///
/// To change a dependency for a well-defined scope you can use the
/// ``withDependencies(_:operation:)-4uz6m`` method:
///
/// ```swift
/// @Dependency(\.date) var date
/// let now = date.now
///
/// withDependencies {
///   $0.date.now = Date(timeIntervalSinceReferenceDate: 1234567890)
/// } operation: {
///   @Dependency(\.date.now) var now: Date
///   now.timeIntervalSinceReferenceDate  // 1234567890
/// }
/// ```
///
/// The dependencies will be changed for the lifetime of the `operation` scope, which can be
/// synchronous or asynchronous.
///
/// > Note: In general, the dependency remains changed only for the duration of the `operation`
/// > scope, and in particular if you capture the dependency in an escaping closure its changed
/// > value will not propagate. There are exceptions though, because the collection of dependencies
/// > held inside ``DependencyValues`` is a `@TaskLocal`. This means if you escape the `operation`
/// > closure with a `Task`, the dependency change will propagate:
/// >
/// > ```
/// > withDependencies {
/// >   $0.date.now = Date(timeIntervalSinceReferenceDate: 1234567890)
/// > } operation: {
/// >   @Dependency(\.date.now) var now: Date
/// >   now.timeIntervalSinceReferenceDate  // 1234567890
/// >   Task {
/// >     now.timeIntervalSinceReferenceDate  // 1234567890
/// >   }
/// > }
/// > ```
/// >
/// > Read the article <doc:Lifetimes> for more information.
///
/// To register a dependency inside ``DependencyValues``, you first create a type to conform to the
/// ``DependencyKey`` protocol in order to specify the ``DependencyKey/liveValue`` to use for the
/// dependency when run in simulators and on devices. It can even be private:
///
/// ```swift
/// private enum MyValueKey: DependencyKey {
///   static let liveValue = 42
/// }
/// ```
///
/// And then extend ``DependencyValues`` with a computed property that uses the key to read and
/// write to ``DependencyValues``:
///
/// ```swift
/// extension DependencyValues {
///   var myValue: Int {
///     get { self[MyValueKey.self] }
///     set { self[MyValueKey.self] = newValue }
///   }
/// }
/// ```
///
/// With those steps done you can access the dependency using the ``Dependency`` property wrapper:
///
/// ```swift
/// @Dependency(\.myValue) var myValue
/// myValue  // 42
/// ```
///
/// Read the article <doc:RegisteringDependencies> for more information.
public struct DependencyValues: Sendable {
  @TaskLocal public static var _current = Self()
  @TaskLocal static var isSetting = false
  @TaskLocal static var currentDependency = CurrentDependency()

  package var cachedValues = CachedValues()
  private var storage: [ObjectIdentifier: any Sendable] = [:]

  /// Creates a dependency values instance.
  ///
  /// You don't typically create an instance of ``DependencyValues`` directly. Doing so would
  /// provide access only to default values. Instead, you rely on the dependency values' instance
  /// that the library manages for you when you use the ``Dependency`` property wrapper.
  public init() {
    #if _runtime(_ObjC)
      DispatchQueue.mainASAP {
        guard
          let XCTestObservation = objc_getProtocol("XCTestObservation"),
          let XCTestObservationCenter = NSClassFromString("XCTestObservationCenter"),
          let XCTestObservationCenter = XCTestObservationCenter as Any as? NSObjectProtocol,
          let XCTestObservationCenterShared =
            XCTestObservationCenter
            .perform(Selector(("sharedTestObservationCenter")))?
            .takeUnretainedValue()
        else { return }
        let testCaseWillStartBlock: @convention(block) (AnyObject) -> Void = { _ in
          DependencyValues._current.cachedValues.cached.withValue { $0 = [:] }
        }
        let testCaseWillStartImp = imp_implementationWithBlock(testCaseWillStartBlock)
        class_addMethod(
          TestObserver.self, Selector(("testCaseWillStart:")), testCaseWillStartImp, nil)
        class_addProtocol(TestObserver.self, XCTestObservation)
        _ =
          XCTestObservationCenterShared
          .perform(Selector(("addTestObserver:")), with: TestObserver())
      }
    #elseif os(WASI)
      if isTesting {
        XCTestObservationCenter.shared.addTestObserver(
<<<<<<< HEAD
          TestObserver {
            DependencyValues._current.cachedValues.cached = [:]
          }
        )
=======
          TestObserver({
            DependencyValues._current.cachedValues.cached.withValue { $0 = [:] }
          }))
>>>>>>> d8061363
      }
    #else
      typealias RegisterTestObserver = @convention(thin) (@convention(c) () -> Void) -> Void
      var pRegisterTestObserver: RegisterTestObserver? = nil

      #if os(Windows)
        let hModule = LoadLibraryA("DependenciesTestObserver.dll")
        if let hModule,
          let pAddress = GetProcAddress(hModule, "$s24DependenciesTestObserver08registerbC0yyyyXCF")
        {
          pRegisterTestObserver = unsafeBitCast(pAddress, to: RegisterTestObserver.self)
        }
      #else
        let hModule: UnsafeMutableRawPointer? = dlopen("libDependenciesTestObserver.so", RTLD_NOW)
        if let hModule,
          let pAddress = dlsym(hModule, "$s24DependenciesTestObserver08registerbC0yyyyXCF")
        {
          pRegisterTestObserver = unsafeBitCast(pAddress, to: RegisterTestObserver.self)
        }
      #endif
      pRegisterTestObserver?({
        DependencyValues._current.cachedValues.cached.withValue { $0 = [:] }
      })
    #endif
  }

  @_disfavoredOverload
  public subscript<Key: TestDependencyKey>(type: Key.Type) -> Key.Value {
    get { self[type] }
    set { self[type] = newValue }
  }

  /// Accesses the dependency value associated with a custom key.
  ///
  /// This subscript is typically only used when adding a computed property to ``DependencyValues``
  /// for registering custom dependencies:
  ///
  /// ```swift
  /// private struct MyDependencyKey: DependencyKey {
  ///   static let testValue = "Default value"
  /// }
  ///
  /// extension DependencyValues {
  ///   var myCustomValue: String {
  ///     get { self[MyDependencyKey.self] }
  ///     set { self[MyDependencyKey.self] = newValue }
  ///   }
  /// }
  /// ```
  ///
  /// You use custom dependency values the same way you use system-provided values, setting a value
  /// with ``withDependencies(_:operation:)-4uz6m``, and reading values with the ``Dependency``
  /// property wrapper.
  public subscript<Key: TestDependencyKey>(
    key: Key.Type,
    fileID: StaticString = #fileID,
    filePath: StaticString = #filePath,
    line: UInt = #line,
    column: UInt = #line,
    function: StaticString = #function
  ) -> Key.Value {
    get {
      guard let base = self.storage[ObjectIdentifier(key)], let dependency = base as? Key.Value
      else {
        let context =
          self.storage[ObjectIdentifier(DependencyContextKey.self)] as? DependencyContext
          ?? defaultContext

        switch context {
        case .live, .preview:
          return self.cachedValues.value(
            for: Key.self,
            context: context,
            fileID: fileID,
            filePath: filePath,
            function: function,
            line: line,
            column: column
          )
        case .test:
          var currentDependency = Self.currentDependency
          currentDependency.name = function
          return Self.$currentDependency.withValue(currentDependency) {
            self.cachedValues.value(
              for: Key.self,
              context: context,
              fileID: fileID,
              filePath: filePath,
              function: function,
              line: line,
              column: column
            )
          }
        }
      }
      return dependency
    }
    set {
      self.storage[ObjectIdentifier(key)] = newValue
    }
  }

  /// A collection of "live" dependencies.
  ///
  /// A useful starting point for working with live dependencies.
  ///
  /// For example, if you want to write a test that exercises your application's live dependencies
  /// (rather than its test dependencies, which is the default), you can override the test's
  /// dependencies with a live value:
  ///
  /// ```swift
  /// func testLiveDependencies() {
  ///   withDependencies { $0 = .live } operation: {
  ///     // Make assertions using live dependencies...
  ///   }
  /// }
  /// ```
  public static var live: Self {
    var values = Self()
    values.context = .live
    return values
  }

  /// A collection of "preview" dependencies.
  public static var preview: Self {
    var values = Self()
    values.context = .preview
    return values
  }

  /// A collection of "test" dependencies.
  public static var test: Self {
    var values = Self()
    values.context = .test
    return values
  }

  func merging(_ other: Self) -> Self {
    var values = self
    values.storage.merge(other.storage, uniquingKeysWith: { $1 })
    return values
  }
}

struct CurrentDependency {
  var name: StaticString?
  var fileID: StaticString?
  var filePath: StaticString?
  var line: UInt?
  var column: UInt?
}

private let defaultContext: DependencyContext = {
  let environment = ProcessInfo.processInfo.environment
  var inferredContext: DependencyContext {
    if environment["XCODE_RUNNING_FOR_PREVIEWS"] == "1" {
      return .preview
    } else if isTesting {
      return .test
    } else {
      return .live
    }
  }

  guard let value = environment["SWIFT_DEPENDENCIES_CONTEXT"]
  else { return inferredContext }

  switch value {
  case "live":
    return .live
  case "preview":
    return .preview
  case "test":
    return .test
  default:
    reportIssue(
      """
      An environment value for SWIFT_DEPENDENCIES_CONTEXT was provided but did not match "live",
      "preview", or "test".

          SWIFT_DEPENDENCIES_CONTEXT = \(value.debugDescription)
      """
    )
    return inferredContext
  }
}()

<<<<<<< HEAD
package final class CachedValues: @unchecked Sendable {
  package struct CacheKey: Hashable, Sendable {
=======
private final class CachedValues: Sendable {
  struct CacheKey: Hashable, Sendable {
>>>>>>> d8061363
    let id: ObjectIdentifier
    let context: DependencyContext
  }

<<<<<<< HEAD
  package init() {}

  private let lock = NSRecursiveLock()
  package var cached = [CacheKey: any Sendable]()
=======
  fileprivate let cached = LockIsolated([CacheKey: any Sendable]())
>>>>>>> d8061363

  func value<Key: TestDependencyKey>(
    for key: Key.Type,
    context: DependencyContext,
    fileID: StaticString = #fileID,
    filePath: StaticString = #filePath,
    function: StaticString = #function,
    line: UInt = #line,
    column: UInt = #line
  ) -> Key.Value {
<<<<<<< HEAD
    withIssueContext(fileID: fileID, filePath: filePath, line: line, column: column) {
      self.lock.lock()
      defer { self.lock.unlock() }

      let cacheKey = CacheKey(id: ObjectIdentifier(key), context: context)
      guard let base = self.cached[cacheKey], let value = base as? Key.Value
      else {
        let value: Key.Value?
        switch context {
        case .live:
          value = (key as? any DependencyKey.Type)?.liveValue as? Key.Value
        case .preview:
          value = Key.previewValue
        case .test:
          value = Key.testValue
        }

        guard let value
=======
    XCTFailContext.$current.withValue(XCTFailContext(file: file, line: line)) {
      self.cached.withValue { cached in
        let cacheKey = CacheKey(id: ObjectIdentifier(key), context: context)
        guard let base = cached[cacheKey], let value = base as? Key.Value
>>>>>>> d8061363
        else {
          let value: Key.Value?
          switch context {
          case .live:
            value = (key as? any DependencyKey.Type)?.liveValue as? Key.Value
          case .preview:
            value = Key.previewValue
          case .test:
            value = Key.testValue
          }

          guard let value
          else {
            #if DEBUG
              if !DependencyValues.isSetting {
                var dependencyDescription = ""
                if let fileID = DependencyValues.currentDependency.fileID,
                  let line = DependencyValues.currentDependency.line
                {
                  dependencyDescription.append(
                    """
                      Location:
                        \(fileID):\(line)

                    """
                  )
                }
                dependencyDescription.append(
                  Key.self == Key.Value.self
                    ? """
                      Dependency:
                        \(typeName(Key.Value.self))
                    """
                    : """
                      Key:
                        \(typeName(Key.self))
                      Value:
                        \(typeName(Key.Value.self))
                    """
                )

                var argument: String {
                  "\(function)" == "subscript(_:)" ? "\(typeName(Key.self)).self" : "\\.\(function)"
                }

<<<<<<< HEAD
              reportIssue(
                """
                @Dependency(\(argument)) has no live implementation, but was accessed from a live \
                context.
=======
                runtimeWarn(
                  """
                  @Dependency(\(argument)) has no live implementation, but was accessed from a live \
                  context.
>>>>>>> d8061363

                  \(dependencyDescription)

                  To fix you can do one of two things:

<<<<<<< HEAD
                • Conform '\(typeName(Key.self))' to the 'DependencyKey' protocol by providing \
                a live implementation of your dependency, and make sure that the conformance is \
                linked with this current application.

                • Override the implementation of '\(typeName(Key.self))' using 'withDependencies'. \
                This is typically done at the entry point of your application, but can be done \
                later too.
                """,
                fileID: DependencyValues.currentDependency.fileID ?? fileID,
                filePath: DependencyValues.currentDependency.filePath ?? filePath,
                line: DependencyValues.currentDependency.line ?? line,
                column: DependencyValues.currentDependency.column ?? column
              )
=======
                  * Conform '\(typeName(Key.self))' to the 'DependencyKey' protocol by providing \
                  a live implementation of your dependency, and make sure that the conformance is \
                  linked with this current application.

                  * Override the implementation of '\(typeName(Key.self))' using 'withDependencies'. \
                  This is typically done at the entry point of your application, but can be done \
                  later too.
                  """,
                  file: DependencyValues.currentDependency.file ?? file,
                  line: DependencyValues.currentDependency.line ?? line
                )
              }
            #endif
            let value = Key.testValue
            if !DependencyValues.isSetting {
              cached[cacheKey] = value
>>>>>>> d8061363
            }
            return value
          }

          cached[cacheKey] = value
          return value
        }

        return value
      }
    }
  }
}<|MERGE_RESOLUTION|>--- conflicted
+++ resolved
@@ -153,16 +153,10 @@
     #elseif os(WASI)
       if isTesting {
         XCTestObservationCenter.shared.addTestObserver(
-<<<<<<< HEAD
           TestObserver {
-            DependencyValues._current.cachedValues.cached = [:]
+            DependencyValues._current.cachedValues.cached.withValue { $0 = [:] }
           }
         )
-=======
-          TestObserver({
-            DependencyValues._current.cachedValues.cached.withValue { $0 = [:] }
-          }))
->>>>>>> d8061363
       }
     #else
       typealias RegisterTestObserver = @convention(thin) (@convention(c) () -> Void) -> Void
@@ -350,25 +344,13 @@
   }
 }()
 
-<<<<<<< HEAD
-package final class CachedValues: @unchecked Sendable {
-  package struct CacheKey: Hashable, Sendable {
-=======
-private final class CachedValues: Sendable {
+package final class CachedValues: Sendable {
   struct CacheKey: Hashable, Sendable {
->>>>>>> d8061363
     let id: ObjectIdentifier
     let context: DependencyContext
   }
 
-<<<<<<< HEAD
-  package init() {}
-
-  private let lock = NSRecursiveLock()
-  package var cached = [CacheKey: any Sendable]()
-=======
   fileprivate let cached = LockIsolated([CacheKey: any Sendable]())
->>>>>>> d8061363
 
   func value<Key: TestDependencyKey>(
     for key: Key.Type,
@@ -379,31 +361,10 @@
     line: UInt = #line,
     column: UInt = #line
   ) -> Key.Value {
-<<<<<<< HEAD
     withIssueContext(fileID: fileID, filePath: filePath, line: line, column: column) {
-      self.lock.lock()
-      defer { self.lock.unlock() }
-
-      let cacheKey = CacheKey(id: ObjectIdentifier(key), context: context)
-      guard let base = self.cached[cacheKey], let value = base as? Key.Value
-      else {
-        let value: Key.Value?
-        switch context {
-        case .live:
-          value = (key as? any DependencyKey.Type)?.liveValue as? Key.Value
-        case .preview:
-          value = Key.previewValue
-        case .test:
-          value = Key.testValue
-        }
-
-        guard let value
-=======
-    XCTFailContext.$current.withValue(XCTFailContext(file: file, line: line)) {
       self.cached.withValue { cached in
         let cacheKey = CacheKey(id: ObjectIdentifier(key), context: context)
         guard let base = cached[cacheKey], let value = base as? Key.Value
->>>>>>> d8061363
         else {
           let value: Key.Value?
           switch context {
@@ -449,37 +410,15 @@
                   "\(function)" == "subscript(_:)" ? "\(typeName(Key.self)).self" : "\\.\(function)"
                 }
 
-<<<<<<< HEAD
-              reportIssue(
-                """
-                @Dependency(\(argument)) has no live implementation, but was accessed from a live \
-                context.
-=======
-                runtimeWarn(
+                reportIssue(
                   """
                   @Dependency(\(argument)) has no live implementation, but was accessed from a live \
                   context.
->>>>>>> d8061363
 
                   \(dependencyDescription)
 
                   To fix you can do one of two things:
 
-<<<<<<< HEAD
-                • Conform '\(typeName(Key.self))' to the 'DependencyKey' protocol by providing \
-                a live implementation of your dependency, and make sure that the conformance is \
-                linked with this current application.
-
-                • Override the implementation of '\(typeName(Key.self))' using 'withDependencies'. \
-                This is typically done at the entry point of your application, but can be done \
-                later too.
-                """,
-                fileID: DependencyValues.currentDependency.fileID ?? fileID,
-                filePath: DependencyValues.currentDependency.filePath ?? filePath,
-                line: DependencyValues.currentDependency.line ?? line,
-                column: DependencyValues.currentDependency.column ?? column
-              )
-=======
                   * Conform '\(typeName(Key.self))' to the 'DependencyKey' protocol by providing \
                   a live implementation of your dependency, and make sure that the conformance is \
                   linked with this current application.
@@ -488,15 +427,16 @@
                   This is typically done at the entry point of your application, but can be done \
                   later too.
                   """,
-                  file: DependencyValues.currentDependency.file ?? file,
-                  line: DependencyValues.currentDependency.line ?? line
+                  fileID: DependencyValues.currentDependency.fileID ?? fileID,
+                  filePath: DependencyValues.currentDependency.filePath ?? filePath,
+                  line: DependencyValues.currentDependency.line ?? line,
+                  column: DependencyValues.currentDependency.column ?? column
                 )
               }
             #endif
             let value = Key.testValue
             if !DependencyValues.isSetting {
               cached[cacheKey] = value
->>>>>>> d8061363
             }
             return value
           }
