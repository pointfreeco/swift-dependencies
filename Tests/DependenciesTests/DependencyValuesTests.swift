--- conflicted
+++ resolved
@@ -211,15 +211,11 @@
             #endif
             XCTAssertEqual(reuseClient.count(), 0)
             reuseClient.setCount(-42)
-<<<<<<< HEAD
-            XCTAssertEqual(reuseClient.count(), -42)
-=======
             XCTAssertEqual(
               reuseClient.count(),
               -42,
               "Dependency should cache when using a test value in a live context"
             )
->>>>>>> d3fbf72a
           }
 
           XCTAssertEqual(reuseClient.count(), 42)
@@ -235,7 +231,6 @@
       withDependencies {
         $0.context = .live
       } operation: {
-<<<<<<< HEAD
         withDependencies {
           XCTAssertEqual($0.reuseClient.count(), 0)
           XCTAssertEqual(reuseClient.count(), 0)
@@ -252,19 +247,6 @@
           #endif
           XCTAssertEqual(reuseClient.count(), 0)
         }
-=======
-        #if DEBUG
-          XCTExpectFailure {
-            $0.compactDescription.contains(
-              """
-              @Dependency(\\.reuseClient)" has no live implementation, but was accessed from a live \
-              context.
-              """
-            )
-          }
-        #endif
-        XCTAssertEqual(reuseClient.count(), 0)
->>>>>>> d3fbf72a
       }
     #endif
   }
